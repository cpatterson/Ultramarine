--- conflicted
+++ resolved
@@ -77,12 +77,9 @@
 On the Peripheral side:
 ```swift
 let glucoseMeter = GlucoseMeter()
-<<<<<<< HEAD
-=======
 if let glucoseService = glucoseMeter.services.first as? GlucoseService {
     // set up characteristic handlers
 }
->>>>>>> 5f90abac
 glucoseMeter.startPeripheral()
 ```
 
